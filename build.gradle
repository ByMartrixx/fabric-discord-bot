buildscript {
    repositories {
        google()
        mavenCentral()
    }
}

plugins {
    id 'application'

    id 'com.github.jakemarsden.git-hooks' version '0.0.1'
    id 'com.github.johnrengelman.shadow' version '5.2.0'
    id 'io.gitlab.arturbosch.detekt' version '1.13.1'
    id 'org.jetbrains.kotlin.jvm' version '1.4.10'
    id 'com.squareup.sqldelight' version '1.4.3'
    id 'org.jetbrains.kotlin.plugin.serialization' version '1.4.10'
}

group 'net.fabricmc.bot'
targetCompatibility = 1.11
version '1.0-SNAPSHOT'

repositories {
    mavenLocal()
    jcenter()

    maven {
        name = 'Kord'
        url = 'https://dl.bintray.com/kordlib/Kord'
    }

    maven {
        name = 'Fabric'
        url = 'https://maven.fabricmc.net/'
    }

    maven {
        name = 'KotDis'
        url = 'https://maven.kotlindiscord.com/repository/maven-snapshots/'
    }

    maven {
        name = 'Eclipse'
        url = 'https://repo.eclipse.org/content/groups/releases/'
    }

    maven {
        name = 'JitPack'
        url = 'https://jitpack.io'
    }
}

dependencies {
    // Linter
    detektPlugins "io.gitlab.arturbosch.detekt:detekt-formatting:1.13.1"

    // Kotlin deps
    implementation platform('org.jetbrains.kotlin:kotlin-bom')
    implementation 'org.jetbrains.kotlin:kotlin-stdlib-jdk8'
    implementation 'org.jetbrains.kotlin:kotlin-reflect'

    // Kord Extensions framework
<<<<<<< HEAD
    implementation 'com.kotlindiscord.kord.extensions:kord-extensions:1.3-SNAPSHOT'
=======
    implementation 'com.kotlindiscord.kord.extensions:kord-extensions:1.4-SNAPSHOT'
>>>>>>> 8f532d4d

    // Config framework
    implementation 'com.uchuhimo:konf:0.23.0'
    implementation 'com.uchuhimo:konf-toml:0.23.0'

    // Logging deps
    implementation 'ch.qos.logback:logback-classic:1.2.3'
    implementation 'io.github.microutils:kotlin-logging:2.0.3'
    implementation 'org.codehaus.groovy:groovy:3.0.4'  // For logback config

    // Guava
    implementation "com.google.guava:guava:29.0-jre"

    // Database: https://cashapp.github.io/sqldelight/jvm_mysql/
    implementation 'com.squareup.sqldelight:coroutines-extensions-jvm:1.4.3'
    implementation 'com.squareup.sqldelight:jdbc-driver:1.4.3'
    implementation 'com.zaxxer:HikariCP:3.4.5'
    implementation 'org.mariadb.jdbc:mariadb-java-client:2.6.+'

    // Tags
    implementation 'org.eclipse.jgit:org.eclipse.jgit:5.9.0.202009080501-r'
    implementation project(':tags')

    // URL Filtering
    implementation 'org.nibor.autolink:autolink:0.10.0'

    // Mappings
    implementation 'net.fabricmc:tiny-mappings-parser:+'

    // HTTP (Already used by kord)
    implementation 'io.ktor:ktor-http:1.4.1'
    implementation 'io.ktor:ktor-client-cio:1.4.1'

    // Memoization
    implementation 'com.github.aballano:mnemonik:2.0.1'
}

application {
    mainClassName = 'net.fabricmc.bot.AppKt'
}

compileKotlin {
    kotlinOptions.jvmTarget = '11'
}

detekt {
    buildUponDefaultConfig = true
    config = files("detekt.yml")
}

gitHooks {
    hooks = ['pre-commit': 'detekt']
}

sqldelight {
    FabricBotDB {
        deriveSchemaFromMigrations = true
        dialect = "mysql"
        migrationOutputDirectory = file("$buildDir/resources/main/migrations")
        packageName = "net.fabricmc.bot.database"
        schemaOutputDirectory = file("src/main/sqldelight/databases")
        sourceFolders = ["sqldelight"]
    }
}

jar {
    manifest {
        attributes(
                "Main-Class": "net.fabricmc.bot.AppKt"
        )
    }
}

compileKotlin.configure {
    dependsOn "generateMainFabricBotDBMigrations"
}

compileKotlin {
    kotlinOptions.freeCompilerArgs = [
            "-Xopt-in=kotlin.RequiresOptIn"
    ]
}

processResources {
    dependsOn "generateBuildInfo"

    from "src/main/resources/build.properties"
}

task generateBuildInfo() {
    outputs.files "src/main/resources/build.properties"

    doLast {
        new File("src/main/resources/build.properties").text = """
            version=$project.version
        """.stripIndent().strip()
    }
}<|MERGE_RESOLUTION|>--- conflicted
+++ resolved
@@ -60,11 +60,7 @@
     implementation 'org.jetbrains.kotlin:kotlin-reflect'
 
     // Kord Extensions framework
-<<<<<<< HEAD
-    implementation 'com.kotlindiscord.kord.extensions:kord-extensions:1.3-SNAPSHOT'
-=======
     implementation 'com.kotlindiscord.kord.extensions:kord-extensions:1.4-SNAPSHOT'
->>>>>>> 8f532d4d
 
     // Config framework
     implementation 'com.uchuhimo:konf:0.23.0'
