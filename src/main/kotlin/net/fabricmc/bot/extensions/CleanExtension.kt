--- conflicted
+++ resolved
@@ -109,15 +109,9 @@
                         Regex: ${regexes.joinToString(", ")}
                         Channels: ${
                         if (channels.isNotEmpty()) {
-<<<<<<< HEAD
-                            channels.joinToString(", ") { it.id.longValue.toString() }
-                        } else {
-                            message.channelId.longValue
-=======
                             channels.joinToString(", ") { it.id.toString() }
                         } else {
                             message.channelId
->>>>>>> 8f532d4d
                         }
                     }
                         Since: ${since?.id}
@@ -133,16 +127,6 @@
                                 return@action
                             }
 
-<<<<<<< HEAD
-                            listOf(since!!.channelId.longValue)
-                        }
-
-                        channels.isNullOrEmpty() -> listOf(message.channelId.longValue)
-                        else -> channels.map { it.id.longValue }
-                    }
-
-                    val userIds = users.map { it.id.longValue }
-=======
                             listOf(since!!.channelId)
                         }
 
@@ -151,7 +135,6 @@
                     }
 
                     val userIds = users.map { it.id }
->>>>>>> 8f532d4d
                     val sinceTimestamp = since?.timestamp?.minusMillis(SINCE_OFFSET)
 
                     logger.debug { cleanNotice }
@@ -273,11 +256,7 @@
                     inline = true
 
                     value = args.channels.joinToString(", ") {
-<<<<<<< HEAD
-                        "${it.mention} (`${it.id.longValue}`)"
-=======
                         "${it.mention} (`${it.id}`)"
->>>>>>> 8f532d4d
                     }
                 }
             }
@@ -335,11 +314,7 @@
                     inline = true
 
                     value = args.users.joinToString(", ") {
-<<<<<<< HEAD
-                        "${it.mention} (${it.tag} / ${it.id.longValue})"
-=======
                         "${it.mention} (${it.tag} / ${it.id})"
->>>>>>> 8f532d4d
                     }
                 }
             }
