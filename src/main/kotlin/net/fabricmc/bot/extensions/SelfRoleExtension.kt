--- conflicted
+++ resolved
@@ -1,22 +1,8 @@
 package net.fabricmc.bot.extensions
 
-<<<<<<< HEAD
-import dev.kord.rest.builder.message.EmbedBuilder
+import dev.kord.core.behavior.channel.createEmbed
 import com.kotlindiscord.kord.extensions.ExtensibleBot
 import com.kotlindiscord.kord.extensions.extensions.Extension
-import com.kotlindiscord.kord.extensions.utils.hasRole
-import com.kotlindiscord.kord.extensions.utils.respond
-import net.fabricmc.bot.conf.config
-import net.fabricmc.bot.constants.Colors
-import net.fabricmc.bot.enums.Roles
-import net.fabricmc.bot.utils.requireBotChannel
-
-private const val DELETE_DELAY = 10_000L  // 10 seconds
-=======
-import com.gitlab.kordlib.core.behavior.channel.createEmbed
-import com.kotlindiscord.kord.extensions.ExtensibleBot
-import com.kotlindiscord.kord.extensions.extensions.Extension
->>>>>>> 231cb9ee
 
 /**
  * Extension to allow users to apply roles to themselves.
@@ -33,38 +19,12 @@
                 message.channel.createEmbed {
                     title = "Here's how to hide muted channels:"
                     image = "https://cdn.discordapp.com/attachments/565822936712347658/784465611152425040/guide.png"
-                    @Suppress("MaxLineLength")
+
                     description = "**1)** Right-click on a channel you'd like to hide, and then click on " +
                             "**Mute Channel** (or hover it and click **Until I turn it back on**). You can also " +
                             "click on the channel to view it and click on **the bell icon** at the top of the " +
                             "window.\n\n" +
 
-<<<<<<< HEAD
-                val member = config.getGuild().getMemberOrNull(message.author!!.id) ?: return@action
-                val devLife = config.getRole(Roles.DEV_LIFE)
-                val alreadyLivingTheDevLife = member.hasRole(devLife)
-                val confirmation: EmbedBuilder.() -> Unit
-
-                confirmation = if (!alreadyLivingTheDevLife) {
-                    member.addRole(devLife.id, "Requested via !devlife");
-                    {
-                        color = Colors.POSITIVE
-                        title = "Living the dev life!"
-                        description = "You will no longer see community channels. Run the command again to toggle back."
-                    }
-                } else {
-                    member.removeRole(devLife.id, "Requested via !devlife");
-                    {
-                        color = Colors.POSITIVE
-                        title = "No longer living the dev life."
-                        description =
-                                "You will once again see community channels. Run the command again to toggle back."
-                    }
-                }
-
-                message.respond {
-                    embed(confirmation)
-=======
                             "**2)** Observe that the channel has now been muted.\n\n" +
 
                             "**3)** Right-click the space above any category or below the channels list, and " +
@@ -77,7 +37,6 @@
                             "If you're on mobile, you can still do this by holding down on the channel you'd " +
                             "like to hide to mute it, and then tapping the server name at the top of the list " +
                             "of channels to hide your muted channels."
->>>>>>> 231cb9ee
                 }
             }
         }
