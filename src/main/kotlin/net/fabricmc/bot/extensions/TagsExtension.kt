package net.fabricmc.bot.extensions

import com.gitlab.kordlib.common.kColor
import com.gitlab.kordlib.core.behavior.channel.createEmbed
import com.gitlab.kordlib.core.behavior.channel.createMessage
import com.gitlab.kordlib.core.entity.Embed
import com.gitlab.kordlib.core.entity.Message
import com.gitlab.kordlib.core.entity.channel.GuildMessageChannel
import com.gitlab.kordlib.core.event.gateway.ReadyEvent
import com.gitlab.kordlib.core.event.message.MessageCreateEvent
import com.kotlindiscord.kord.extensions.ExtensibleBot
import com.kotlindiscord.kord.extensions.Paginator
import com.kotlindiscord.kord.extensions.commands.converters.coalescedString
import com.kotlindiscord.kord.extensions.commands.converters.string
import com.kotlindiscord.kord.extensions.commands.parser.Arguments
import com.kotlindiscord.kord.extensions.extensions.Extension
import com.kotlindiscord.kord.extensions.utils.deleteWithDelay
import com.kotlindiscord.kord.extensions.utils.respond
import com.kotlindiscord.kord.extensions.utils.runSuspended
import kotlinx.coroutines.Job
import kotlinx.coroutines.delay
import kotlinx.coroutines.launch
import mu.KotlinLogging
import net.fabricmc.bot.TagMissingArgumentException
import net.fabricmc.bot.conf.config
import net.fabricmc.bot.constants.Colors
import net.fabricmc.bot.defaultCheck
import net.fabricmc.bot.enums.Channels
import net.fabricmc.bot.extensions.infractions.instantToDisplay
import net.fabricmc.bot.tags.AliasTag
import net.fabricmc.bot.tags.EmbedTag
import net.fabricmc.bot.tags.Tag
import net.fabricmc.bot.tags.TagParser
import net.fabricmc.bot.tags.TextTag
import net.fabricmc.bot.utils.ensureRepo
import net.fabricmc.bot.utils.requireBotChannel
import org.eclipse.jgit.api.MergeResult
import java.awt.Color
import java.lang.Integer.max
import java.nio.file.Path
import java.time.Instant

private val logger = KotlinLogging.logger {}

private const val CHUNK_SIZE = 10
private const val DELETE_DELAY = 1000L * 15L  // 15 seconds
private const val MAX_ERRORS = 5
private const val PAGE_TIMEOUT = 60_000L  // 60 seconds
private val SUB_REGEX = "\\{\\{(?<name>.*?)}}".toRegex()
private const val UPDATE_CHECK_DELAY = 1000L * 30L  // 30 seconds, consider kotlin.time when it's not experimental

/**
 * Extension in charge of keeping track of and exposing tags.
 *
 * This extension is Git-powered, all the tags are stored in a git repository.
 */
class TagsExtension(bot: ExtensibleBot) : Extension(bot) {
    override val name = "tags"

    private val git = ensureRepo(name, config.git.tagsRepoUrl, config.git.tagsRepoBranch)
    private val parser = TagParser(Path.of(config.git.directory, name, config.git.tagsRepoPath).toString())
    private var checkJob: Job? = null

    override suspend fun setup() {
        event<ReadyEvent> {
            action {
                logger.debug { "Current branch: ${git.repository.branch} (${git.repository.fullBranch})" }

                git.pull().call()

                val errors = parser.loadAll()

                if (errors.isNotEmpty()) {
                    var description = "The following errors were encountered while loading tags.\n\n"

                    description += errors.toList()
                        .sortedBy { it.first }
                        .take(MAX_ERRORS)
                        .joinToString("\n\n") { "**${it.first} »** ${it.second}" }

                    if (errors.size > MAX_ERRORS) {
                        description += "\n\n**...plus ${errors.size - MAX_ERRORS} more.**"
                    }

                    description += "\n\n${parser.tags.size} tags loaded successfully."

                    (config.getChannel(Channels.ALERTS) as GuildMessageChannel).createEmbed {
                        color = Colors.NEGATIVE
                        title = "Tag-loading errors"

                        this.description = description
                    }
                }

                logger.info { "Loaded ${parser.tags.size} tags." }

                checkJob = bot.kord.launch {
                    while (true) {
                        delay(UPDATE_CHECK_DELAY)

                        runSuspended {
                            logger.debug { "Pulling tags repo." }
                            @Suppress("TooGenericExceptionCaught")
                            try {
                                // TODO: There's a bunch of stuff here we can use if we decide we want to calculate
                                // TODO: tag changes and reload only the changed tags, but it's out of scope for now
//                                val oldHead = git.repository.resolve("HEAD^{tree}")

//                                val result = git.pull().call()

//                                val newHead = git.repository.resolve("HEAD^{tree}")
//
//                                if (result.mergeResult.mergeStatus == MergeResult.MergeStatus.ALREADY_UP_TO_DATE) {
//                                    return@runSuspended
//                                }
//
//                                val objectReader = git.repository.newObjectReader()
//                                val oldTree = CanonicalTreeParser()
//                                val newTree = CanonicalTreeParser()
//
//                                oldTree.reset(objectReader, oldHead)
//                                newTree.reset(objectReader, newHead)
//
//                                val changes = git.diff()
//                                        .setOldTree(oldTree)
//                                        .setNewTree(newTree)
//                                        .call()
//
//                                changes.first().changeType
//
//                                if (changes.isNotEmpty()) {
//                                    val errors = parser.loadAll()
//                                }
//
                                val result = git.pull().call()

                                if (result.mergeResult.mergeStatus == MergeResult.MergeStatus.ALREADY_UP_TO_DATE) {
                                    return@runSuspended
                                }

                                parser.loadAll()
                            } catch (e: Throwable) {
                                logger.catching(e)
                            }
                        }
                    }
                }
            }
        }

        event<MessageCreateEvent> {
            check(::defaultCheck)
            check { it.message.content.startsWith(config.tagPrefix) }

            action {
                val givenArgs = it.message.content.removePrefix(config.tagPrefix)

                if (givenArgs.isEmpty() || givenArgs.startsWith(' ')) {
                    return@action
                }

                val (tagName, args) = parseArgs(givenArgs)

                val tags = parser.getTags(tagName)

                if (tags.isEmpty()) {
                    if (tagName.replace("?", "").isNotEmpty()) {
                        it.message.respond("No such tag: `$tagName`").deleteWithDelay(DELETE_DELAY)
                        it.message.deleteWithDelay(DELETE_DELAY)
                    }

                    return@action
                }

                if (tags.size > 1) {
                    it.message.respond(
                        "Multiple tags have been found with that name. " +
                                "Please pick one of the following:\n\n" +

<<<<<<< HEAD
                                    tags.keys.joinToString(", ")
=======
                                tags.joinToString(", ") { t -> "`${t.name}`" }
>>>>>>> 8f532d4d
                    ).deleteWithDelay(DELETE_DELAY)
                    it.message.deleteWithDelay(DELETE_DELAY)

                    return@action
                }

<<<<<<< HEAD
                val tag: Tag? = tags[tags.firstKey()]

                sendTag(it.message, tag, args)
=======
                var tag: Tag? = tags.first()

                if (tag!!.data is AliasTag) {
                    val data = tag.data as AliasTag

                    tag = parser.getTag(data.target)

                    if (tag == null) {
                        it.message.respond(
                            "Invalid alias - no such alias target: " +
                                    "`$tagName` -> `${data.target}`"
                        )
                        return@action
                    }

                    if (tag.data is AliasTag) {
                        it.message.respond(
                            "Invalid alias - this alias points to another alias: " +
                                    "`$tagName` -> `${data.target}`"
                        )
                        return@action
                    }
                }

                val markdown = try {
                    substitute(tag.markdown, args)
                } catch (e: TagMissingArgumentException) {
                    it.message.respond(e.toString())
                    return@action
                }

                if (tag.data is TextTag) {
                    it.message.channel.createMessage {
                        content = markdown!!  // If it's a text tag, the markdown is not null

                        allowedMentions { }  // Nope
                    }
                } else if (tag.data is EmbedTag) {
                    val data = tag.data as EmbedTag

                    it.message.channel.createEmbed {
                        Embed(data.embed, bot.kord).apply(this)
                        /*
                        data.embed.fields.forEach {
                            // They'll fix this, but for now...
                            field {
                                inline = it.inline ?: false

                                name = it.name
                                value = it.value
                            }
                        }
                        */
                        description = markdown ?: data.embed.description.value

                        if (data.color != null) {
                            val colorString = data.color!!.toLowerCase()

                            color = Colors.fromName(colorString) ?: Color.decode(colorString).kColor
                        }
                    }
                }
>>>>>>> 8f532d4d
            }
        }

        group {
            name = "tags"
            aliases = arrayOf("tag", "tricks", "trick", "t")
            description = "Commands for querying the loaded tags.\n\n" +
                    "To get the content of a tag, use `${config.tagPrefix}<tagname>`. Some tags support " +
                    "substitutions, which can be supplied as further arguments."

            check(::defaultCheck)

            command {
                name = "show"
                aliases = arrayOf("get", "s", "g")
                description = "Get basic information about a specific tag."

                signature(::TagArgs)

                action {
                    if (!message.requireBotChannel(delay = DELETE_DELAY)) {
                        return@action
                    }

                    val parser = this@TagsExtension.parser

                    with(parse(::TagArgs)) {
                        val tag = parser.getTag(tagName)

                        if (tag == null) {
                            message.respond("No such tag: `$tagName`").deleteWithDelay(DELETE_DELAY)
                            message.deleteWithDelay(DELETE_DELAY)
                            return@action
                        }

                        val url = config.git.tagsFileUrl.replace("{NAME}", tagName)
                        val path = "${config.git.tagsRepoPath.removePrefix("/")}/$tagName${parser.suffix}"
                        val log = git.log().addPath(path).setMaxCount(1).call()
                        val rev = log.firstOrNull()

                        message.channel.createEmbed {
                            title = "Tag: $tagName"
                            color = Colors.BLURPLE

                            description = when {
                                tag.data is AliasTag -> {
                                    val data = tag.data as AliasTag

                                    "This **alias tag** targets the following tag: `${data.target}`"
                                }
                                tag.markdown != null -> "This **${tag.data.type} tag** contains " +
                                        "**${tag.markdown!!.length} characters** of Markdown in its body."

                                else -> "This **${tag.data.type} tag** contains no Markdown body."
                            }

                            description += "\n\n:link: [Open tag file in browser]($url)"

                            if (rev != null) {
                                val author = rev.authorIdent

                                if (author != null) {
                                    field {
                                        name = "Last author"
                                        value = author.name

                                        inline = true
                                    }
                                }

                                val committer = rev.committerIdent

                                if (committer != null && committer.name != author.name) {
                                    field {
                                        name = "Last committer"
                                        value = committer.name

                                        inline = true
                                    }
                                }

                                val committed = instantToDisplay(Instant.ofEpochSecond(rev.commitTime.toLong()))!!

                                field {
                                    name = "Last edit"
                                    value = committed

                                    inline = true
                                }

                                @Suppress("MagicNumber")
                                field {
                                    name = "Current SHA"
                                    value = "`${rev.name.substring(0, 8)}`"

                                    inline = true
                                }
                            }
                        }
                    }
                }
            }

            command {
                name = "search"
                aliases = arrayOf("find", "f", "s")
                description = "Search through the tag names and content for a piece of text."

                signature(::TagSearchArgs)

                action {
                    if (!message.requireBotChannel(delay = DELETE_DELAY)) {
                        return@action
                    }

                    val parser = this@TagsExtension.parser

                    with(parse(::TagSearchArgs)) {
                        val aliasTargetMatches = mutableSetOf<Pair<String, String>>()
                        val embedFieldMatches = mutableSetOf<String>()
                        val nameMatches = mutableSetOf<String>()
                        val markdownMatches = mutableSetOf<String>()

                        parser.tags.forEach { (name, tag) ->
<<<<<<< HEAD
                            if (name.contains(query!!)) {
                                nameMatches.add(name)
                            }

                            if (tag.markdown?.contains(query!!) == true) {
=======
                            if (name.contains(query)) {
                                nameMatches.add(name)
                            }

                            if (tag.markdown?.contains(query) == true) {
>>>>>>> 8f532d4d
                                markdownMatches.add(name)
                            }

                            if (tag.data is AliasTag) {
                                val data = tag.data as AliasTag

<<<<<<< HEAD
                                if (data.target.contains(query!!)) {
=======
                                if (data.target.contains(query)) {
>>>>>>> 8f532d4d
                                    aliasTargetMatches.add(Pair(name, data.target))
                                }
                            } else if (tag.data is EmbedTag) {
                                val data = tag.data as EmbedTag

<<<<<<< HEAD
                                for (field in data.embed.fields) {
                                    if (field.name.contains(query!!)) {
                                        embedFieldMatches.add(name)
                                        break
                                    }

                                    if (field.value.contains(query!!)) {
=======
                                data.embed.fields.value?.forEach { field ->
                                    if (field.name.contains(query)) {
                                        embedFieldMatches.add(name)
                                    } else if (field.value.contains(query)) {
>>>>>>> 8f532d4d
                                        embedFieldMatches.add(name)
                                    }
                                }
                            }
                        }

                        val totalMatches = aliasTargetMatches.size +
                                embedFieldMatches.size +
                                nameMatches.size +
                                markdownMatches.size

                        if (totalMatches < 1) {
                            message.channel.createEmbed {
                                title = "Search: No matches"
                                description = "We tried our best, but we can't find a tag containing your query. " +
                                        "Please try again with a different query!"
                            }
                        } else {
                            val pages = mutableListOf<String>()

                            if (nameMatches.isNotEmpty()) {
                                nameMatches.chunked(CHUNK_SIZE).forEach {
                                    var page = "__**Name matches**__\n\n"

                                    it.forEach { match ->
                                        page += "**»** `${match}`\n"
                                    }

                                    pages.add(page)
                                }
                            }

                            if (markdownMatches.isNotEmpty()) {
                                markdownMatches.chunked(CHUNK_SIZE).forEach {
                                    var page = "__**Markdown content matches**__\n\n"

                                    it.forEach { match ->
                                        page += "**»** `${match}`\n"
                                    }

                                    pages.add(page)
                                }
                            }

                            if (embedFieldMatches.isNotEmpty()) {
                                embedFieldMatches.chunked(CHUNK_SIZE).forEach {
                                    var page = "__**Embed field matches**__\n\n"

                                    it.forEach { match ->
                                        page += "**»** `${match}`\n"
                                    }

                                    pages.add(page)
                                }
                            }

                            if (aliasTargetMatches.isNotEmpty()) {
                                aliasTargetMatches.chunked(CHUNK_SIZE).forEach {
                                    var page = "__**Alias matches**__\n\n"

                                    it.forEach { pair ->
                                        page += "`${pair.first}` **»** `${pair.second}`\n"
                                    }

                                    pages.add(page)
                                }
                            }

                            val paginator = Paginator(
                                bot,
                                message.channel,
                                "Search: $totalMatches match" + if (totalMatches > 1) "es" else "",
                                pages,
                                message.author,
                                PAGE_TIMEOUT,
                                true
                            )

                            paginator.send()
                        }
                    }
                }
            }

            command {
                name = "list"
                aliases = arrayOf("l")
                description = "Get a list of all of the available tags."

                action {
                    if (!message.requireBotChannel(delay = DELETE_DELAY)) {
                        return@action
                    }

                    val parser = this@TagsExtension.parser

                    val aliases = sortedMapOf<String, Tag>()
                    val otherTags = sortedMapOf<String, Tag>()

                    parser.tags.forEach {
                        if (it.value.data is AliasTag) {
                            aliases[it.key] = it.value
                        } else {
                            otherTags[it.key] = it.value
                        }
                    }

                    val pages = mutableListOf<String>()

                    if (otherTags.isNotEmpty()) {
                        otherTags.asIterable().chunked(CHUNK_SIZE).forEach {
                            var page = "**__Tags__ (${otherTags.size})**\n\n"

                            it.forEach { entry ->
                                page += "**»** `${entry.key}`\n"
                            }

                            pages.add(page)
                        }
                    }

                    if (aliases.isNotEmpty()) {
                        aliases.asIterable().chunked(CHUNK_SIZE).forEach {
                            var page = "**__Aliases__ (${aliases.size})**\n\n"

                            it.forEach { entry ->
                                val data = entry.value.data as AliasTag

                                page += "`${entry.key}` **»** `${data.target}`\n"
                            }

                            pages.add(page)
                        }
                    }

                    val paginator = Paginator(
                        bot,
                        message.channel,
                        "All tags (${parser.tags.size})",
                        pages,
                        message.author,
                        PAGE_TIMEOUT,
                        true
                    )

                    paginator.send()
                }
            }

            command {
                name = "test"
                description = "Test a tag given the content of the file."
                signature(::TagTestArgs)

                action {
                    with(parse(::TagTestArgs)) {
                        if (!message.requireBotChannel(delay = DELETE_DELAY)) {
                            return@action
                        }
                        val parser = this@TagsExtension.parser

                        val (tag, errors) = parser.createTag(content!!)

                        if (errors.isNotEmpty()) {
                            var description = "The following errors were encountered.\n\n"

                            description += errors.toList()
                                .take(MAX_ERRORS)
                                .joinToString(
                                    prefix = "The tag ",
                                    separator = "\n\n",
                                    truncated = "\n\n**...plus ${errors.size - MAX_ERRORS} more.**")


                            message.respond {
                                embed {
                                    color = Colours.NEGATIVE
                                    title = "Tag-loading errors"

                                    this.description = description
                                }
                            }
                        } else {
                            sendTag(message, tag, listOf()) //FIXME: Argument parsing
                        }


                    }
                }
            }
        }
    }

    /**
     * Given a string, return the tag name and a list of arguments.
     *
     * @param args String of argument to parse.
     */
    private fun parseArgs(args: String): Pair<String, List<String>> {
        val split = args.trim().split("\\s".toRegex())

        val tag = split.first()
        val arguments = split.drop(1)

        return Pair(tag, arguments)
    }

    /**
     * Attempt to parse some markdown and replace substitution strings within it.
     *
     * @param markdown Markdown to parse - if null, this function will also return null
     * @param args List of string arguments to use for substitutions
     *
     * @return Markdown, but with substitutions replaced
     * @throws TagMissingArgumentException Thrown if there aren't enough arguments to fulfil the substitutions.
     */
    @Throws(TagMissingArgumentException::class)
    fun substitute(markdown: String?, args: List<String>): String? {
        markdown ?: return null

        val matches = SUB_REGEX.findAll(markdown)
        val substitutions = mutableMapOf<String, String>()

        var totalArgs = 0
        val providedArgs = args.size

        for (match in matches) {
            val key = match.groups["name"]!!.value.toIntOrNull()

            if (key == null) {
                logger.warn { "Invalid substitution, '${match.value}' isn't an integer substitution." }
            } else {
                totalArgs = max(totalArgs, key + 1)

                if (key > args.size - 1) {
                    continue
                }

                substitutions[match.value] = args[key]
            }
        }

        if (providedArgs < totalArgs) {
            throw TagMissingArgumentException(providedArgs, totalArgs)
        }

        var result: String = markdown

        substitutions.forEach { (key, value) -> result = result.replace(key, value) }

        return result
    }

    /**
<<<<<<< HEAD
     * Send a message from a tag.
     *
     * @param msg Message this is in response to
     * @param initialTag Tag to be sent
     * @param args Arguments to the tag
     */
    suspend fun sendTag(msg: Message, initialTag: Tag?, args: List<String>) {
        var tag = initialTag
        if (tag!!.data is AliasTag) {
            val data = tag.data as AliasTag

            tag = this@TagsExtension.parser.getTag(data.target)

            if (tag == null) {
                msg.respond(
                    "Invalid alias - no such alias target: `${data.target}`"
                )
                return
            }

            if (tag.data is AliasTag) {
                msg.respond(
                    "Invalid alias - this alias points to another alias: ${data.target}`"
                )
                return
            }
        }

        val markdown = try {
            substitute(tag.markdown, args)
        } catch (e: TagMissingArgumentException) {
            msg.respond(e.toString())
            return
        }

        if (tag.data is TextTag) {
            msg.channel.createMessage {
                content = markdown!!  // If it's a text tag, the markdown is not null

                allowedMentions { }  // Nope
            }
        } else if (tag.data is EmbedTag) {
            val data = tag.data as EmbedTag

            msg.channel.createEmbed {
                Embed(data.embed, bot.kord).apply(this)

                data.embed.fields.forEach {
                    // They'll fix this, but for now...
                    field {
                        inline = it.inline ?: false

                        name = it.name
                        value = it.value
                    }
                }

                description = markdown ?: data.embed.description

                if (data.colour != null) {
                    val colourString = data.colour!!.toLowerCase()

                    color = Colours.fromName(colourString) ?: Color.decode(colourString)
                }
            }
        }

    }

    /**
=======
>>>>>>> 8f532d4d
     * Arguments for commands that just want a tag name.
     *
     * @property tagName Name of the tag
     */
    @Suppress("UndocumentedPublicProperty")
    class TagArgs : Arguments() {
        val tagName by string("tag")
    }

    /**
     * Arguments for tag commands that just want a search query.
     *
     * @property query Search query
     */
    @Suppress("UndocumentedPublicProperty")
    class TagSearchArgs : Arguments() {
        val query by coalescedString("query")
    }
<<<<<<< HEAD

    /**
     * Arguments for the tag test command.
     *
     * @property content Content of the tag
     */
    @Suppress("UndocumentedPublicProperty")
    class TagTestArgs : Arguments() {
        val content by coalescedString("tag")
    }
=======
>>>>>>> 8f532d4d
}<|MERGE_RESOLUTION|>--- conflicted
+++ resolved
@@ -174,88 +174,19 @@
 
                 if (tags.size > 1) {
                     it.message.respond(
-                        "Multiple tags have been found with that name. " +
-                                "Please pick one of the following:\n\n" +
-
-<<<<<<< HEAD
+                            "Multiple tags have been found with that name. " +
+                                    "Please pick one of the following:\n\n" +
+
                                     tags.keys.joinToString(", ")
-=======
-                                tags.joinToString(", ") { t -> "`${t.name}`" }
->>>>>>> 8f532d4d
                     ).deleteWithDelay(DELETE_DELAY)
                     it.message.deleteWithDelay(DELETE_DELAY)
 
                     return@action
                 }
 
-<<<<<<< HEAD
                 val tag: Tag? = tags[tags.firstKey()]
 
                 sendTag(it.message, tag, args)
-=======
-                var tag: Tag? = tags.first()
-
-                if (tag!!.data is AliasTag) {
-                    val data = tag.data as AliasTag
-
-                    tag = parser.getTag(data.target)
-
-                    if (tag == null) {
-                        it.message.respond(
-                            "Invalid alias - no such alias target: " +
-                                    "`$tagName` -> `${data.target}`"
-                        )
-                        return@action
-                    }
-
-                    if (tag.data is AliasTag) {
-                        it.message.respond(
-                            "Invalid alias - this alias points to another alias: " +
-                                    "`$tagName` -> `${data.target}`"
-                        )
-                        return@action
-                    }
-                }
-
-                val markdown = try {
-                    substitute(tag.markdown, args)
-                } catch (e: TagMissingArgumentException) {
-                    it.message.respond(e.toString())
-                    return@action
-                }
-
-                if (tag.data is TextTag) {
-                    it.message.channel.createMessage {
-                        content = markdown!!  // If it's a text tag, the markdown is not null
-
-                        allowedMentions { }  // Nope
-                    }
-                } else if (tag.data is EmbedTag) {
-                    val data = tag.data as EmbedTag
-
-                    it.message.channel.createEmbed {
-                        Embed(data.embed, bot.kord).apply(this)
-                        /*
-                        data.embed.fields.forEach {
-                            // They'll fix this, but for now...
-                            field {
-                                inline = it.inline ?: false
-
-                                name = it.name
-                                value = it.value
-                            }
-                        }
-                        */
-                        description = markdown ?: data.embed.description.value
-
-                        if (data.color != null) {
-                            val colorString = data.color!!.toLowerCase()
-
-                            color = Colors.fromName(colorString) ?: Color.decode(colorString).kColor
-                        }
-                    }
-                }
->>>>>>> 8f532d4d
             }
         }
 
@@ -380,49 +311,27 @@
                         val markdownMatches = mutableSetOf<String>()
 
                         parser.tags.forEach { (name, tag) ->
-<<<<<<< HEAD
-                            if (name.contains(query!!)) {
-                                nameMatches.add(name)
-                            }
-
-                            if (tag.markdown?.contains(query!!) == true) {
-=======
                             if (name.contains(query)) {
                                 nameMatches.add(name)
                             }
 
                             if (tag.markdown?.contains(query) == true) {
->>>>>>> 8f532d4d
                                 markdownMatches.add(name)
                             }
 
                             if (tag.data is AliasTag) {
                                 val data = tag.data as AliasTag
 
-<<<<<<< HEAD
-                                if (data.target.contains(query!!)) {
-=======
                                 if (data.target.contains(query)) {
->>>>>>> 8f532d4d
                                     aliasTargetMatches.add(Pair(name, data.target))
                                 }
                             } else if (tag.data is EmbedTag) {
                                 val data = tag.data as EmbedTag
 
-<<<<<<< HEAD
-                                for (field in data.embed.fields) {
-                                    if (field.name.contains(query!!)) {
-                                        embedFieldMatches.add(name)
-                                        break
-                                    }
-
-                                    if (field.value.contains(query!!)) {
-=======
                                 data.embed.fields.value?.forEach { field ->
                                     if (field.name.contains(query)) {
                                         embedFieldMatches.add(name)
                                     } else if (field.value.contains(query)) {
->>>>>>> 8f532d4d
                                         embedFieldMatches.add(name)
                                     }
                                 }
@@ -599,7 +508,7 @@
 
                             message.respond {
                                 embed {
-                                    color = Colours.NEGATIVE
+                                    color = Colors.NEGATIVE
                                     title = "Tag-loading errors"
 
                                     this.description = description
@@ -677,7 +586,6 @@
     }
 
     /**
-<<<<<<< HEAD
      * Send a message from a tag.
      *
      * @param msg Message this is in response to
@@ -725,22 +633,12 @@
             msg.channel.createEmbed {
                 Embed(data.embed, bot.kord).apply(this)
 
-                data.embed.fields.forEach {
-                    // They'll fix this, but for now...
-                    field {
-                        inline = it.inline ?: false
-
-                        name = it.name
-                        value = it.value
-                    }
-                }
-
-                description = markdown ?: data.embed.description
-
-                if (data.colour != null) {
-                    val colourString = data.colour!!.toLowerCase()
-
-                    color = Colours.fromName(colourString) ?: Color.decode(colourString)
+                description = markdown ?: data.embed.description.value
+
+                if (data.color != null) {
+                    val colorString = data.color!!.toLowerCase()
+
+                    color = Colors.fromName(colorString) ?: Color.decode(colorString).kColor
                 }
             }
         }
@@ -748,8 +646,6 @@
     }
 
     /**
-=======
->>>>>>> 8f532d4d
      * Arguments for commands that just want a tag name.
      *
      * @property tagName Name of the tag
@@ -768,7 +664,6 @@
     class TagSearchArgs : Arguments() {
         val query by coalescedString("query")
     }
-<<<<<<< HEAD
 
     /**
      * Arguments for the tag test command.
@@ -779,6 +674,4 @@
     class TagTestArgs : Arguments() {
         val content by coalescedString("tag")
     }
-=======
->>>>>>> 8f532d4d
 }