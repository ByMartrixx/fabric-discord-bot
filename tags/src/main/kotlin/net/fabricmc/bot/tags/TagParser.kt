package net.fabricmc.bot.tags

import com.charleskorn.kaml.PolymorphismStyle
import com.charleskorn.kaml.Yaml
import com.charleskorn.kaml.YamlConfiguration
import com.gitlab.kordlib.common.entity.optional.Optional
import com.gitlab.kordlib.common.entity.optional.OptionalInt
import mu.KotlinLogging
import java.io.File
import java.nio.file.Path
import java.util.*

private val CAPS = "[A-Z]".toRegex()
private const val SEPARATOR = "\n---\n"

private val format = Yaml(configuration = YamlConfiguration(polymorphismStyle = PolymorphismStyle.Property))
private val logger = KotlinLogging.logger {}

/**
 * Tags parser and cache. In charge of loading and keeping track of tags.
 *
 * Tags are Markdown files, containing a YAML front matter and Markdown description separated by three dashes (---).
 *
 * @param rootPath Root path containing all of the tags.
 */
class TagParser(private val rootPath: String) {
    /** Mapping of all loaded tags. Names are not normalised.**/
    val tags: MutableMap<String, Tag> = mutableMapOf()

    /** Suffix for all tag files. **/
    val suffix = ".ytag"

    /**
     * Load all tags up from the root path. Overwrites any already-loaded tags.
     *
     * @return A map of tag name to errors, if any errors happened while tags were being loaded.
     */
    fun loadAll(infoLogging: Boolean = false): MutableMap<String, out List<String>> {
        tags.clear()

        val root = File(rootPath)
        val rootPathNormalised = root.toString()
        val errors: MutableMap<String, MutableList<String>> = mutableMapOf()

        logger.debug { "Loading tags from $rootPathNormalised" }

        for (file in root.walkBottomUp()) {
            val path = file.withoutPrefix(rootPathNormalised)

            if (path.endsWith(suffix)) {
                val tagName = path.substring(1).substringBeforeLast(".")

                val (tag, currentErrors) = loadTag(tagName)

                if (currentErrors.isEmpty()) {
                    if (infoLogging) {
                        logger.info { "Tag loaded: $tagName" }
                    } else {
                        logger.debug { "Tag loaded: $tagName" }
                    }

                    tags[tagName] = tag!!
                } else {
                    currentErrors.forEach {
                        logger.error {
                            "Tag $tagName $it"
                        }
                    }

                    errors[tagName] = currentErrors
                }
            }
        }

        val badAliases = mutableListOf<String>()

        for (entry in tags) {
            if (entry.value.data is AliasTag) {
                val data = entry.value.data as AliasTag
                val target = getTag(data.target)

                if (target == null) {
                    badAliases.add(entry.key)

                    errors[entry.key]?.add("Alias '${entry.key}' points to a tag that doesn't exist: '${data.target}'")
                    logger.error { "Alias '${entry.key}' points to a tag that doesn't exist: '${data.target}'" }
                } else if (target.data is AliasTag) {
                    badAliases.add(entry.key)

                    errors[entry.key]?.add("Alias '${entry.key}' points to another alias: '${data.target}'")
                    logger.error { "Alias '${entry.key}' points to another alias: '${data.target}'" }
                }
            }
        }

        badAliases.forEach { tags.remove(it) }

        logger.info { "${tags.size} tags loaded." }

        logger.trace {
            "All tags:\n" + tags.map { "${it.key} -> ${it.value}" }.joinToString("\n\n")
        }

        return errors
    }


    /**
     * Create a tag. Expects
     *
     * @return Pair of Tag object (if it parsed properly) and list of error strings.
     */
<<<<<<< HEAD
    fun createTag(content: String): Pair<Tag?, MutableList<String>> {
        var yaml: String = ""
=======
    fun loadTag(name: String): Pair<Tag?, String?> {
        val file = Path.of(rootPath).resolve("$name$suffix").toFile()

        logger.debug { "Loading tag: $name" }

        if (!file.exists()) {
            logger.error { "Tag '$name' does not exist." }
            return Pair(null, "Tag '$name' does not exist.")
        }

        if (name.contains('_')) {
            logger.warn { "Tag '$name' contains an underscore - this should be replaced with a dash." }
        }

        if (name.contains(CAPS)) {
            logger.warn { "Tag '$name' contains at least one uppercase letter - tags should be completely lowercase." }
        }

        val content = file.readText().replace("\r", "")

        var yaml = ""
>>>>>>> 8f532d4d
        var markdown: String? = null

        if (!content.contains(SEPARATOR)) {
            yaml = content
        } else {
            yaml = content.substringBefore(SEPARATOR)
            markdown = content.substringAfter(SEPARATOR).trim()
        }

        val errors = mutableListOf<String>()

        @Suppress("TooGenericExceptionCaught")
        val tagData = try {
            format.decodeFromString(TagData.serializer(), yaml)
        } catch (t: Throwable) {
            errors.add("does not contain a valid YAML front matter.")
            return Pair(null, errors)
        }

        if (tagData !is AliasTag && markdown == null) {
            errors.add("does not contain Markdown content - is it separated with '---'?")
            return Pair(null, errors)
        } else if (tagData is AliasTag && markdown != null) {
            errors.add(
                "contains Markdown content, despite being an alias. Please consider removing it."
            )
        } else if (tagData is EmbedTag) {
<<<<<<< HEAD
            if (tagData.embed.color != null) {
                errors.add(
                    "has the colour property set in the embed object. Set it at root level instead."
                )
                return Pair(
                    null,
                    errors
                )
            }

            if (tagData.embed.description != null) {
                errors.add(
                    "has the description property set in the embed object. " +
=======
            if (tagData.embed.color is OptionalInt.Value) {
                logger.error {
                    "Embed tag '$name' has the color property set in the embed object. Set it at root level instead."
                }
                return Pair(
                        null,
                        "Embed tag '$name' has the color property set in the embed object. " +
                                "Set it at root level instead."
                )
            }

            if (tagData.embed.description is Optional.Value) {
                logger.error {
                    "Embed tag '$name' has the description property set in the embed object. " +
>>>>>>> 8f532d4d
                            "Markdown content should instead be provided after the separator, '---'."
                )
                return Pair(
                    null,
                    errors
                )
            }
        }

        val tag = Tag(tagData, markdown)

        return Pair(tag, errors)

    }

    /**
     * Load a specific tag by name.
     *
     * @return Pair of Tag object (if it loaded properly) and error string (if it failed to load).
     */
    fun loadTag(name: String): Pair<Tag?, MutableList<String>> {
        logger.debug { "Loading tag: $name" }

        val file = Path.of(rootPath).resolve("$name$suffix").toFile()
        val content = file.readText().replace("\r", "")

        if (!file.exists()) {
            return Pair(null, mutableListOf("does not exist."))
        }

        val (tag, errors) = createTag(content)

        if (name.contains('_')) {
            errors.add("contains an underscore - this should be replaced with a dash.")
        }

        if (name.contains(CAPS)) {
            errors.add("contains at least one uppercase letter - tags should be completely lowercase.")
        }

        return Pair(tag, errors)

    }

    /**
     * Get a loaded tag from the cache.
     *
     * @return Tag object, if it exists - null otherwise
     */
    fun getTag(name: String) = tags[normalise(name)]

    /**
     * Get a set of loaded tags from the cache, matching a given name.
     *
     * @return List of matching Tag objects
     */
    fun getTags(name: String): SortedMap<String, Tag> {
        val fixedName = normalise(name)

        val matchingTag = getTag(fixedName)

        if (matchingTag != null) {
            return sortedMapOf(Pair(fixedName, matchingTag))
        }

        return tags.filter { it.key.endsWith("/$fixedName") }.toSortedMap()
    }

    /**
     * Remove a loaded tag from the cache.
     *
     * @return True if the tag existed (and thus was removed), False otherwise
     */
    fun removeTag(name: String): Boolean {
        tags.remove(normalise(name)) ?: return false

        return true
    }

    /**
     * Given a string tag name, normalise it.
     *
     * This currently ensures that the name is lowercase and that all underscores are replaced with dashes.
     *
     * @param name The name to normalise
     * @return Normalised tag name
     */
    fun normalise(name: String): String = name.toLowerCase().replace("_", "-")
}<|MERGE_RESOLUTION|>--- conflicted
+++ resolved
@@ -108,34 +108,10 @@
     /**
      * Create a tag. Expects
      *
-     * @return Pair of Tag object (if it parsed properly) and list of error strings.
-     */
-<<<<<<< HEAD
+     * @return Pair of Tag object (if it loaded properly) and error string (if it failed to load).
+     */
     fun createTag(content: String): Pair<Tag?, MutableList<String>> {
         var yaml: String = ""
-=======
-    fun loadTag(name: String): Pair<Tag?, String?> {
-        val file = Path.of(rootPath).resolve("$name$suffix").toFile()
-
-        logger.debug { "Loading tag: $name" }
-
-        if (!file.exists()) {
-            logger.error { "Tag '$name' does not exist." }
-            return Pair(null, "Tag '$name' does not exist.")
-        }
-
-        if (name.contains('_')) {
-            logger.warn { "Tag '$name' contains an underscore - this should be replaced with a dash." }
-        }
-
-        if (name.contains(CAPS)) {
-            logger.warn { "Tag '$name' contains at least one uppercase letter - tags should be completely lowercase." }
-        }
-
-        val content = file.readText().replace("\r", "")
-
-        var yaml = ""
->>>>>>> 8f532d4d
         var markdown: String? = null
 
         if (!content.contains(SEPARATOR)) {
@@ -163,10 +139,9 @@
                 "contains Markdown content, despite being an alias. Please consider removing it."
             )
         } else if (tagData is EmbedTag) {
-<<<<<<< HEAD
-            if (tagData.embed.color != null) {
+            if (tagData.embed.color is OptionalInt.Value) {
                 errors.add(
-                    "has the colour property set in the embed object. Set it at root level instead."
+                    "has the color property set in the embed object. Set it at root level instead."
                 )
                 return Pair(
                     null,
@@ -174,25 +149,9 @@
                 )
             }
 
-            if (tagData.embed.description != null) {
+            if (tagData.embed.description is Optional.Value) {
                 errors.add(
                     "has the description property set in the embed object. " +
-=======
-            if (tagData.embed.color is OptionalInt.Value) {
-                logger.error {
-                    "Embed tag '$name' has the color property set in the embed object. Set it at root level instead."
-                }
-                return Pair(
-                        null,
-                        "Embed tag '$name' has the color property set in the embed object. " +
-                                "Set it at root level instead."
-                )
-            }
-
-            if (tagData.embed.description is Optional.Value) {
-                logger.error {
-                    "Embed tag '$name' has the description property set in the embed object. " +
->>>>>>> 8f532d4d
                             "Markdown content should instead be provided after the separator, '---'."
                 )
                 return Pair(
